--- conflicted
+++ resolved
@@ -1,4 +1,3 @@
-<<<<<<< HEAD
 :rocket: Version 1.0.0
 ----------------------
 
@@ -91,19 +90,16 @@
 
 ---
 
-:rocket: Version 0.0.21
------------------------
-=======
-Version 0.0.22
---------------
+:rocket: Version 0.0.22
+-----------------------
 
 ### Hot fix
 Fixed statsbomb read_event to read the z location, as StatsBomb recently changed their data so it also records the shot impact height 'z' location.
 
-
-Version 0.0.21
------------
->>>>>>> 58e8444f
+---
+
+:rocket: Version 0.0.21
+-----------------------
 
 ### Changed
 1) changed the name of the 'statsperform' pitch_type to 'uefa'
