API
===

.. toctree::
   :maxdepth: 2

   mplsoccer.pitch
<<<<<<< HEAD
   mplsoccer.scatterutils
   mplsoccer.statsbomb
=======
   mplsoccer.radar_chart
   mplsoccer.statsbomb
   mplsoccer.bumpy_chart
   mplsoccer.py_pizza
   mplsoccer.utils
   mplsoccer.quiver
   mplsoccer.linecollection  
   
>>>>>>> 46f07c61
<|MERGE_RESOLUTION|>--- conflicted
+++ resolved
@@ -5,10 +5,6 @@
    :maxdepth: 2
 
    mplsoccer.pitch
-<<<<<<< HEAD
-   mplsoccer.scatterutils
-   mplsoccer.statsbomb
-=======
    mplsoccer.radar_chart
    mplsoccer.statsbomb
    mplsoccer.bumpy_chart
@@ -16,5 +12,4 @@
    mplsoccer.utils
    mplsoccer.quiver
    mplsoccer.linecollection  
-   
->>>>>>> 46f07c61
+   