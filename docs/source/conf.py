# Configuration file for the Sphinx documentation builder.
#
# This file only contains a selection of the most common options. For a full
# list see the documentation:
# https://www.sphinx-doc.org/en/master/usage/configuration.html

# -- Path setup --------------------------------------------------------------

# If extensions (or modules to document with autodoc) are in another directory,
# add these directories to sys.path here. If the directory is relative to the
# documentation root, use os.path.abspath to make it absolute, like shown here.
#
import sphinx_gallery
from sphinx_gallery.sorting import ExplicitOrder
from sphinx_gallery.sorting import ExampleTitleSortKey
import os
import sys
import mplsoccer
import warnings
sys.path.insert(0, os.path.abspath('.'))

# -- Project information -----------------------------------------------------

project = 'mplsoccer'
copyright = '2020, Andrew Rowlinson'
author = 'Andrew Rowlinson'

# The full version, including alpha/beta/rc tags
VERSION = mplsoccer.__version__
release = VERSION


# -- General configuration ---------------------------------------------------

# Add any Sphinx extension module names here, as strings. They can be
# extensions coming with Sphinx (named 'sphinx.ext.*') or your custom
# ones.
extensions = ['sphinx.ext.autodoc',
              'sphinx.ext.autosummary',
              'sphinx.ext.imgmath',
              'sphinx.ext.viewcode',
              'sphinx_gallery.gen_gallery',
              'sphinx.ext.napoleon',
              'numpydoc']

# https://github.com/readthedocs/readthedocs.org/issues/2569
master_doc = 'index'

# this is needed for some reason...
# see https://github.com/numpy/numpydoc/issues/69
numpydoc_class_members_toctree = False

napoleon_google_docstring = False
napoleon_use_param = False
napoleon_use_ivar = True

# generate autosummary even if no references
autosummary_generate = True
# order api docs by order they appear in the code
autodoc_member_order = 'bysource'

# Add any paths that contain templates here, relative to this directory.
templates_path = ['_templates']

# List of patterns, relative to source directory, that match files and
# directories to ignore when looking for source files.
# This pattern also affects html_static_path and html_extra_path.
exclude_patterns = ['_build']

# sphinx gallery
sphinx_gallery_conf = {
    'examples_dirs': ['../../examples'],
    'gallery_dirs': ['gallery'],
	'image_scrapers': ('matplotlib'),
    'matplotlib_animations': True,
<<<<<<< HEAD
    'subsection_order': ExplicitOrder(['../../examples/plots',
=======
	'within_subsection_order': ExampleTitleSortKey,
    'subsection_order': ExplicitOrder(['../../examples/radar',
                                       '../../examples/pizza_plots',
                                       '../../examples/bumpy_charts',
									   '../../examples/pitch_plots',
>>>>>>> 46f07c61
                                       '../../examples/statsbomb',
                                       '../../examples/pitch_setup', ])}


# filter warning messages
warnings.filterwarnings("ignore", category=UserWarning,
                        message='Matplotlib is currently using agg, which is a'
                                ' non-GUI backend, so cannot show the figure.')

# -- Options for HTML output -------------------------------------------------

# The theme to use for HTML and HTML Help pages.  See the documentation for
# a list of builtin themes.
#
html_theme = 'sphinx_rtd_theme'

# Add any paths that contain custom static files (such as style sheets) here,
# relative to this directory. They are copied after the builtin static files,
# so a file named "default.css" will overwrite the builtin "default.css".
html_static_path = ['_static']<|MERGE_RESOLUTION|>--- conflicted
+++ resolved
@@ -22,8 +22,8 @@
 # -- Project information -----------------------------------------------------
 
 project = 'mplsoccer'
-copyright = '2020, Andrew Rowlinson'
-author = 'Andrew Rowlinson'
+copyright = '2021, Anmol Durgapal & Andrew Rowlinson'
+author = 'Anmol Durgapal & Andrew Rowlinson'
 
 # The full version, including alpha/beta/rc tags
 VERSION = mplsoccer.__version__
@@ -49,10 +49,11 @@
 # this is needed for some reason...
 # see https://github.com/numpy/numpydoc/issues/69
 numpydoc_class_members_toctree = False
-
 napoleon_google_docstring = False
 napoleon_use_param = False
 napoleon_use_ivar = True
+# format examples correctly
+napoleon_use_admonition_for_examples = True
 
 # generate autosummary even if no references
 autosummary_generate = True
@@ -73,15 +74,11 @@
     'gallery_dirs': ['gallery'],
 	'image_scrapers': ('matplotlib'),
     'matplotlib_animations': True,
-<<<<<<< HEAD
-    'subsection_order': ExplicitOrder(['../../examples/plots',
-=======
 	'within_subsection_order': ExampleTitleSortKey,
     'subsection_order': ExplicitOrder(['../../examples/radar',
                                        '../../examples/pizza_plots',
                                        '../../examples/bumpy_charts',
 									   '../../examples/pitch_plots',
->>>>>>> 46f07c61
                                        '../../examples/statsbomb',
                                        '../../examples/pitch_setup', ])}
 
@@ -101,4 +98,9 @@
 # Add any paths that contain custom static files (such as style sheets) here,
 # relative to this directory. They are copied after the builtin static files,
 # so a file named "default.css" will overwrite the builtin "default.css".
-html_static_path = ['_static']+html_static_path = []
+
+# add logo
+html_logo = "logo-white.png"
+html_theme_options = {'logo_only': True,
+                      'display_version': False}