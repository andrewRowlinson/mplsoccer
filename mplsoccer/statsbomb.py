""" `mplsoccer.statsbomb` is a python module for loading StatsBomb data. """

# Authors: Andrew Rowlinson, https://twitter.com/numberstorm
# License: MIT

import os
import warnings

import numpy as np
import pandas as pd

EVENT_SLUG = 'https://raw.githubusercontent.com/statsbomb/open-data/master/data/events'
MATCH_SLUG = 'https://raw.githubusercontent.com/statsbomb/open-data/master/data/matches'
LINEUP_SLUG = 'https://raw.githubusercontent.com/statsbomb/open-data/master/data/lineups'
COMPETITION_URL = ('https://raw.githubusercontent.com/statsbomb/open-data/'
                   'master/data/competitions.json')

STATSBOMB_WARNING = ('Please be responsible with Statsbomb data.'
                     'Register your details on https://www.statsbomb.com/resource-centre'
                     'and read the User Agreement carefully (on the same page).')


def _split_location_cols(df, col, new_cols):
    """ Location is stored as a list. split into columns. """
    for new_col in new_cols:
        df[new_col] = np.nan
    if col in df.columns:
        mask_not_null = df[col].notnull()
        df_not_null = df.loc[mask_not_null, col]
        df_new = pd.DataFrame(df_not_null.tolist(), index=df_not_null.index)
        new_cols = new_cols[:len(df_new.columns)]  # variable whether z location is present
        df_new.columns = new_cols
        df.loc[mask_not_null, new_cols] = df_new
        df.drop(col, axis=1, inplace=True)


def _list_dictionary_to_df(df, col, value_name, var_name, id_col='id'):
    """ Some columns are a list of dictionaries. This turns them into a new dataframe of rows."""
    df = df.loc[df[col].notnull(), [id_col, col]]
    df.set_index(id_col, inplace=True)
    df = df[col].apply(pd.Series).copy()
    df.reset_index(inplace=True)
    df = df.melt(id_vars=id_col, value_name=value_name, var_name=var_name)
    df[var_name] = df[var_name] + 1
    df = df[df[value_name].notnull()].copy()
    df.reset_index(inplace=True, drop=True)
    return df


def _split_dict_col(df, col):
    """ Function to split a dictionary column to separate columns."""
    # handle missing data by filling with an empty dictionary
    df[col] = df[col].apply(lambda x: {} if pd.isna(x) else x)
    # split the non-missing data and change the column names
    df_temp_cols = pd.json_normalize(df[col]).set_index(df.index)
    col_names = df_temp_cols.columns
    # note add column description to column name if doesn't already contain it
    col_names = [c.replace('.', '_') if c[:len(col)] == col else
                 (col+'_'+c).replace('.', '_') for c in col_names]
    df[col_names] = df_temp_cols
    # drop old column
    df.drop(col, axis=1, inplace=True)
    return df


def _simplify_cols_and_drop(df, col, cols=None):
    """ Function to merge similar columns together and drop original columns. """
    if cols is None:
        cols = df.columns[df.columns.str.contains(col)]
    df[col] = df.lookup(df.index, df[cols].notnull().idxmax(axis=1))
    df.drop(cols, axis=1, errors='ignore', inplace=True)
    return df


def read_event(path_or_buf, related_event_df=True, shot_freeze_frame_df=True,
               tactics_lineup_df=True, warn=True):
    """ Extracts individual event json and loads as a dictionary of up to
    four pandas.DataFrame: ``event``, ``related event``, ``shot_freeze_frame``,
    and ``tactics_lineup``.

    Parameters
    ----------
    path_or_buf : a valid JSON str, path object or file-like object
        Any valid string path is acceptable. The string could be a URL. Valid
        URL schemes include http, ftp, s3, and file. For file URLs, a host is
        expected. A local file could be: ``file://localhost/path/to/table.json``.
        If you want to pass in a path object, pandas accepts any ``os.PathLike``.
        By file-like object, we refer to objects with a ``read()`` method,
        such as a file handler (e.g. via builtin ``open`` function) or ``StringIO``.
    related_event_df : bool, default True
        Whether to return a ``related_event`` Dataframe in the returned dictionary.
    shot_freeze_frame_df : bool, default True
        Whether to return a ``shot_freeze_frame`` in the returned dictionary.
    tactics_lineup_df : bool, default True
        Whether to return a ``tactics_lineup`` Dataframe in the returned dictionary.
    warn : bool, default True
        Whether to warn about Statsbomb's data license agreement.

    Returns
    -------
    Dict of up to 4 pandas.DataFrame.
        Dict keys: ``event``, ``related_event``, ``shot_freeze_frame``, ``tactics_lineup``.

    Examples
    --------
    >>> from mplsoccer.statsbomb import read_event
    >>> import os
    >>> PATH_TO_EDIT = os.path.join('open-data','data','events','7430.json')
    >>> dict_dfs = read_event(PATH_TO_EDIT)

    >>> from mplsoccer.statsbomb import read_event, EVENT_SLUG
    >>> URL = f'{EVENT_SLUG}/7430.json'
    >>> dict_dfs = read_event(URL)
    """
    if warn:
        warnings.warn(STATSBOMB_WARNING)

    df_dict = {}

    # read as dataframe
    df = pd.read_json(path_or_buf, encoding='utf-8')
    if df.empty:
        print(f'Skipping {path_or_buf}: empty json')
        return None

    # timestamp defaults to today's date so store as integers in seperate columns
    df['timestamp_minute'] = df.timestamp.dt.minute
    df['timestamp_second'] = df.timestamp.dt.second
    df['timestamp_millisecond'] = (df.timestamp.dt.microsecond/1000).astype(np.int64)
    df.drop('timestamp', axis=1, inplace=True)

    # get match id and add to the event dataframe
    match_id = int(os.path.basename(path_or_buf)[:-5])
    df['match_id'] = match_id

    # loop through the columns that are still dictionary columns
    # and add them as separate cols to the dataframe
    # these are nested dataframes in the docs - although dribbled_past/ pressure isn't needed here?
    # also some others are needed: type, possession_team, play_pattern,
    # team, tactics, player, position
    dictionary_columns = ['pass', '50_50', 'bad_behaviour', 'ball_receipt', 'ball_recovery',
                          'block', 'carry', 'clearance', 'dribble', 'duel', 'foul_committed',
                          'foul_won', 'goalkeeper', 'half_end', 'half_start', 'injury_stoppage',
                          'interception', 'miscontrol', 'play_pattern', 'player', 'player_off',
                          'position', 'possession_team', 'shot', 'substitution',
                          'tactics', 'team', 'type']
    for col in dictionary_columns:
        if col in df.columns:
            df = _split_dict_col(df, col)

    # sort by time and reset index
    df.sort_values(['minute', 'second', 'timestamp_minute',
                    'timestamp_second', 'timestamp_millisecond', 'possession'], inplace=True)
    df.reset_index(inplace=True, drop=True)

    # split location info to x, y and (z for shot) columns and drop old columns
    _split_location_cols(df, 'location', ['x', 'y', 'z'])
    _split_location_cols(df, 'pass_end_location', ['pass_end_x', 'pass_end_y'])
    _split_location_cols(df, 'carry_end_location', ['carry_end_x', 'carry_end_y'])
    _split_location_cols(df, 'shot_end_location', ['shot_end_x', 'shot_end_y', 'shot_end_z'])
    _split_location_cols(df, 'goalkeeper_end_location', ['goalkeeper_end_x', 'goalkeeper_end_y'])

    # replace weird * character in the type_name for ball receipt
    df['type_name'] = df['type_name'].replace({'Ball Receipt*': 'Ball Receipt'})

    # because some columns were contained in dictionaries they have been split into separate columns
    # with different prefixes, e.g. clearance_aerial_won, pass_aerial_won, shot_aerial_won
    # this combines them into one column and drops the original columns
    df = _simplify_cols_and_drop(df, 'outcome_id')
    df = _simplify_cols_and_drop(df, 'outcome_name')
    df = _simplify_cols_and_drop(df, 'body_part_id')
    df = _simplify_cols_and_drop(df, 'body_part_name')
    df = _simplify_cols_and_drop(df, 'aerial_won')
    df = _simplify_cols_and_drop(df, 'end_x', ['pass_end_x', 'carry_end_x',
                                               'shot_end_x', 'goalkeeper_end_x'])
    df = _simplify_cols_and_drop(df, 'end_y', ['pass_end_y', 'carry_end_y',
                                               'shot_end_y', 'goalkeeper_end_y'])
    df = _simplify_cols_and_drop(df, 'sub_type_id', ['pass_type_id', 'duel_type_id',
                                                     'goalkeeper_type_id', 'shot_type_id'])
    df = _simplify_cols_and_drop(df, 'sub_type_name', ['pass_type_name', 'duel_type_name',
                                                       'goalkeeper_type_name', 'shot_type_name'])
    # technique id/names are not always present so have to take this into account
    technique_id_cols = ['pass_technique_id', 'goalkeeper_technique_id', 'shot_technique_id']
    technique_id_cols = set(technique_id_cols).intersection(set(df.columns))
    technique_name_cols = ['pass_technique_name', 'goalkeeper_technique_name',
                           'shot_technique_name']
    technique_name_cols = set(technique_name_cols).intersection(set(df.columns))
    df = _simplify_cols_and_drop(df, 'technique_id', technique_id_cols)
    df = _simplify_cols_and_drop(df, 'technique_name', technique_name_cols)

    # create a related events dataframe
    if related_event_df:
        df_related_event = _list_dictionary_to_df(df, col='related_events',
                                                  value_name='related_event',
                                                  var_name='event_related_id')
        # some carries don't have the corresponding events.
        # This makes sure all events are linked both ways
        df_related_event.drop('event_related_id', axis=1, inplace=True)
        df_related_event_reverse = df_related_event.rename({'related_event': 'id',
                                                            'id': 'related_event'}, axis=1)
        df_related_event = pd.concat([df_related_event, df_related_event_reverse], sort=False)
        df_related_event.drop_duplicates(inplace=True)
        # and add on the type_names, index for easier lookups of how the events are related
        df_event_type = df[['id', 'type_name', 'index']].copy()
        df_related_event = df_related_event.merge(df_event_type, on='id',
                                                  how='left', validate='m:1')
        df_event_type.rename({'id': 'related_event'}, axis=1, inplace=True)
        df_related_event = df_related_event.merge(df_event_type, on='related_event',
                                                  how='left', validate='m:1',
                                                  suffixes=['', '_related'])
        df_related_event.rename({'related_event': 'id_related'}, axis=1, inplace=True)
        # add on match_id and add to dictionary
        df_related_event['match_id'] = match_id
        df_dict['related_event'] = df_related_event

    # create a shot freeze frame dataframe - also splits dictionary of player details into columns
    if shot_freeze_frame_df:
        df_shot_freeze = _list_dictionary_to_df(df, col='shot_freeze_frame',
                                                value_name='player', var_name='event_freeze_id')
        df_shot_freeze = _split_dict_col(df_shot_freeze, 'player')
        _split_location_cols(df_shot_freeze, 'player_location', ['x', 'y'])
        # add on match_id and add to dictionary
        df_shot_freeze['match_id'] = match_id
        df_dict['shot_freeze_frame'] = df_shot_freeze

    # create a tactics lineup frame dataframe
    # also splits dictionary of player details into columns
    if tactics_lineup_df:
        df_tactic_lineup = _list_dictionary_to_df(df, col='tactics_lineup',
                                                  value_name='player', var_name='event_tactics_id')
        df_tactic_lineup = _split_dict_col(df_tactic_lineup, 'player')
        # add on match_id and add to dictionary
        df_tactic_lineup['match_id'] = match_id
        df_dict['tactics_lineup'] = df_tactic_lineup

    # drop columns stored as a separate table
    df.drop(['related_events', 'shot_freeze_frame', 'tactics_lineup'], axis=1, inplace=True)

    # there are a few errors with through ball not always being marked in the technique name
    if 'pass_through_ball' in df.columns:
        df.loc[df.pass_through_ball.notnull(), 'technique_name'] = 'Through Ball'

    # drop cols that are covered by other columns
    # (e.g. pass technique covers through, ball, inswinging etc.)
    cols_to_drop = ['pass_through_ball', 'pass_outswinging', 'pass_inswinging',  'clearance_head',
                    'clearance_left_foot', 'clearance_right_foot', 'pass_straight',
                    'clearance_other', 'goalkeeper_punched_out',
                    'goalkeeper_shot_saved_off_target', 'shot_saved_off_target',
                    'goalkeeper_shot_saved_to_post', 'shot_saved_to_post', 'goalkeeper_lost_out',
                    'goalkeeper_lost_in_play',  'goalkeeper_success_out',
                    'goalkeeper_success_in_play', 'goalkeeper_saved_to_post',
                    'shot_kick_off', 'goalkeeper_penalty_saved_to_post']
    df.drop(cols_to_drop, axis=1, errors='ignore', inplace=True)

    # rename end location
    df.rename({'shot_end_z': 'end_z'}, axis=1, inplace=True)

    # reorder columns so some of the most used ones are first
    cols = ['match_id', 'id', 'index', 'period', 'timestamp_minute', 'timestamp_second',
            'timestamp_millisecond', 'minute', 'second', 'type_id', 'type_name', 'sub_type_id',
            'sub_type_name',  'outcome_id', 'outcome_name', 'play_pattern_id', 'play_pattern_name',
            'possession_team_id', 'possession',  'possession_team_name', 'team_id', 'team_name',
            'player_id', 'player_name', 'position_id',
<<<<<<< HEAD
            'position_name', 'duration', 'x', 'y', 'end_x', 'end_y', 'end_z',
            'body_part_id', 'body_part_name', 'technique_id', 'technique_name']
=======
            'position_name', 'duration', 'x', 'y', 'z', 'end_x', 'end_y', 'end_z',
            'body_part_id', 'body_part_name', 'technique_id', 'technique_name']  
>>>>>>> 58e8444f
    other_cols = df.columns[~df.columns.isin(cols)]
    cols.extend(other_cols)
    df = df[cols].copy()

    # add to dictionary
    df_dict['event'] = df

    return df_dict


def read_match(path_or_buf, warn=True):
    """ Extracts individual match json and loads as a pandas.DataFrame.

    Parameters
    ----------
    path_or_buf : a valid JSON str, path object or file-like object
        Any valid string path is acceptable. The string could be a URL. Valid
        URL schemes include http, ftp, s3, and file. For file URLs, a host is
        expected. A local file could be: ``file://localhost/path/to/table.json``.
        If you want to pass in a path object, pandas accepts any ``os.PathLike``.
        By file-like object, we refer to objects with a ``read()`` method,
        such as a file handler (e.g. via builtin ``open`` function) or ``StringIO``.
    warn : bool, default True
        Whether to warn about Statsbomb's data license agreement.

    Returns
    -------
    pandas.DataFrame

    Examples
    --------
    >>> from mplsoccer.statsbomb import read_match
    >>> import os
    >>> PATH_TO_EDIT = os.path.join('open-data','data','matches','11','1.json')
    >>> df_match = read_match(PATH_TO_EDIT)

    >>> from mplsoccer.statsbomb import read_match, MATCH_SLUG
    >>> URL = f'{MATCH_SLUG}/11/1.json'
    >>> df_match = read_match(URL)
    """
    if warn:
        warnings.warn(STATSBOMB_WARNING)

    df_match = pd.read_json(path_or_buf, convert_dates=['match_date', 'last_updated'])
    if df_match.empty:
        print(f'Skipping {path_or_buf}: empty json')
        return None

    # loop through the columns that are still dictionary columns
    # and add them as seperate cols to the datafram
    dictionary_columns = ['competition', 'season', 'home_team', 'away_team',
                          'metadata', 'competition_stage', 'stadium', 'referee']
    for col in dictionary_columns:
        if col in df_match.columns:
            df_match = _split_dict_col(df_match, col)

    # convert kickoff to datetime - date + kickoff time
    df_match['kick_off'] = pd.to_datetime(df_match.match_date.astype(str) + ' ' + df_match.kick_off)
    # drop one gender column as always equal to the other
    # drop match status as always available
    df_match.drop(['away_team_gender', 'match_status'], axis=1, inplace=True)
    df_match.rename({'home_team_gender': 'competition_gender'}, axis=1, inplace=True)
    # manager is a list (len=1) containing a dictionary so lets split into columns
    if 'home_team_managers' in df_match.columns:
        df_match['home_team_managers'] = df_match.home_team_managers.str[0]
        df_match = _split_dict_col(df_match, 'home_team_managers')
        df_match['home_team_managers_dob'] = pd.to_datetime(df_match['home_team_managers_dob'])
    if 'away_team_managers' in df_match.columns:
        df_match['away_team_managers'] = df_match.away_team_managers.str[0]
        df_match = _split_dict_col(df_match, 'away_team_managers')
        df_match['away_team_managers_dob'] = pd.to_datetime(df_match['away_team_managers_dob'])
    # ids to integers
    for col in ['competition_id', 'season_id', 'home_team_id', 'competition_stage_id']:
        df_match[col] = df_match[col].astype(np.int64)
    # sort and reset index: ready for exporting to feather
    df_match.sort_values('kick_off', inplace=True)
    df_match.reset_index(inplace=True, drop=True)
    return df_match


def read_competition(path_or_buf, warn=True):
    """ Extracts competition json and loads as a pandas.DataFrame.

    Parameters
    ----------
    path_or_buf : a valid JSON str, path object or file-like object
        Any valid string path is acceptable. The string could be a URL. Valid
        URL schemes include http, ftp, s3, and file. For file URLs, a host is
        expected. A local file could be: ``file://localhost/path/to/table.json``.
        If you want to pass in a path object, pandas accepts any ``os.PathLike``.
        By file-like object, we refer to objects with a ``read()`` method,
        such as a file handler (e.g. via builtin ``open`` function) or ``StringIO``.

    warn : bool, default True
        Whether to warn about Statsbomb's data license agreement.

    Returns
    -------
    pandas.DataFrame

    Examples
    --------
    >>> from mplsoccer.statsbomb import read_competition
    >>> import os
    >>> PATH_TO_EDIT = os.path.join('open-data','data','competitions.json')
    >>> df_competition = read_competition(PATH_TO_EDIT)

    >>> from mplsoccer.statsbomb import read_competition, COMPETITION_URL
    >>> df_competition = read_competition(COMPETITION_URL)
    """
    if warn:
        warnings.warn(STATSBOMB_WARNING)

    df_competition = pd.read_json(path_or_buf, convert_dates=['match_updated', 'match_available'])
    if df_competition.empty:
        print(f'Skipping {path_or_buf}: empty json')
        return None
    df_competition.sort_values(['competition_id', 'season_id'], inplace=True)
    df_competition.reset_index(drop=True, inplace=True)
    return df_competition


def read_lineup(path_or_buf, warn=True):
    """ Extracts individual lineup jsons and loads as a pandas.DataFrame.

    Parameters
    ----------
    path_or_buf : a valid JSON str, path object or file-like object
        Any valid string path is acceptable. The string could be a URL. Valid
        URL schemes include http, ftp, s3, and file. For file URLs, a host is
        expected. A local file could be: ``file://localhost/path/to/table.json``.
        If you want to pass in a path object, pandas accepts any ``os.PathLike``.
        By file-like object, we refer to objects with a ``read()`` method,
        such as a file handler (e.g. via builtin ``open`` function) or ``StringIO``.

    warn : bool, default True
        Whether to warn about Statsbomb's data license agreement.

    Returns
    -------
    pandas.DataFrame

    Examples
    --------
    >>> from mplsoccer.statsbomb import read_lineup
    >>> import os
    >>> PATH_TO_EDIT = os.path.join('open-data','data','lineups','7430.json')
    >>> df_lineup = read_lineup(PATH_TO_EDIT)

    >>> from mplsoccer.statsbomb import read_lineup, LINEUP_SLUG
    >>> URL = f'{LINEUP_SLUG}/7430.json'
    >>> df_lineup = read_lineup(URL)
    """
    if warn:
        warnings.warn(STATSBOMB_WARNING)

    df_lineup = pd.read_json(path_or_buf)
    if df_lineup.empty:
        print(f'Skipping {path_or_buf}: empty json')
        return None
    df_lineup['match_id'] = os.path.basename(path_or_buf[:-5])
    # each line has a column named player that contains a list of dictionaries
    # we split into seperate columns and then create a new row for each player using melt
    df_lineup_players = df_lineup.lineup.apply(pd.Series)
    df_lineup = df_lineup.merge(df_lineup_players, left_index=True, right_index=True)
    df_lineup.drop('lineup', axis=1, inplace=True)
    df_lineup = df_lineup.melt(id_vars=['team_id', 'team_name', 'match_id'], value_name='player')
    df_lineup.drop('variable', axis=1, inplace=True)
    df_lineup = df_lineup[df_lineup.player.notnull()].copy()
    df_lineup = _split_dict_col(df_lineup, 'player')
    # turn ids to integers if no missings
    df_lineup['match_id'] = df_lineup.match_id.astype(np.int64)
    df_lineup['player_id'] = df_lineup.player_id.astype(np.int64)
    # sort and reset index: ready for exporting to feather
    df_lineup.sort_values('player_id', inplace=True)
    df_lineup.reset_index(inplace=True, drop=True)
    return df_lineup


def _get_links(url):
    # imports here as don't expect these functions to be used all the time
    from bs4 import BeautifulSoup
    import urllib.request
    response = urllib.request.urlopen(url)
    soup = BeautifulSoup(response, 'html.parser',
                         from_encoding=response.info().get_param('charset'))
    links = soup.find_all('a', href=True)
    return links


def get_match_links():
    """ Returns a list of links to the StatsBomb open-data match jsons."""
    match_url = 'https://github.com/statsbomb/open-data/tree/master/data/matches'
    match_folders = _get_links(match_url)
    match_folders = [(f'https://github.com/{link["href"]}',
                      link['title']) for link in match_folders
                     if '/tree/master/data/matches' in link['href']]
    match_files = []
    for link, folder in match_folders:
        json_links = _get_links(link)
        json_links = [f'{MATCH_SLUG}/{folder}/{link["title"]}' for link in json_links
                      if link['href'][-4:] == 'json']
        match_files.extend(json_links)
    return match_files


def get_event_links():
    """ Returns a list of links to the StatsBomb open-data event jsons."""
    url = 'https://github.com/statsbomb/open-data/tree/master/data/events'
    links = _get_links(url)
    links = [f'{EVENT_SLUG}/{link["title"]}' for link in links if link['href'][-4:] == 'json']
    return links


def get_lineup_links():
    """ Returns a list of links to the StatsBomb open-data lineup jsons."""
    url = 'https://github.com/statsbomb/open-data/tree/master/data/lineups'
    links = _get_links(url)
    event_files = [f'{LINEUP_SLUG}/{link["title"]}' for link in links
                   if link['href'][-4:] == 'json']
    return event_files<|MERGE_RESOLUTION|>--- conflicted
+++ resolved
@@ -33,7 +33,7 @@
         df.loc[mask_not_null, new_cols] = df_new
         df.drop(col, axis=1, inplace=True)
 
-
+        
 def _list_dictionary_to_df(df, col, value_name, var_name, id_col='id'):
     """ Some columns are a list of dictionaries. This turns them into a new dataframe of rows."""
     df = df.loc[df[col].notnull(), [id_col, col]]
@@ -261,13 +261,8 @@
             'sub_type_name',  'outcome_id', 'outcome_name', 'play_pattern_id', 'play_pattern_name',
             'possession_team_id', 'possession',  'possession_team_name', 'team_id', 'team_name',
             'player_id', 'player_name', 'position_id',
-<<<<<<< HEAD
-            'position_name', 'duration', 'x', 'y', 'end_x', 'end_y', 'end_z',
+            'position_name', 'duration', 'x', 'y', 'z', 'end_x', 'end_y', 'end_z',
             'body_part_id', 'body_part_name', 'technique_id', 'technique_name']
-=======
-            'position_name', 'duration', 'x', 'y', 'z', 'end_x', 'end_y', 'end_z',
-            'body_part_id', 'body_part_name', 'technique_id', 'technique_name']  
->>>>>>> 58e8444f
     other_cols = df.columns[~df.columns.isin(cols)]
     cols.extend(other_cols)
     df = df[cols].copy()
