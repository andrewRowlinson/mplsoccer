--- conflicted
+++ resolved
@@ -1,6 +1,11 @@
-# mplsoccer
+<p align="center">
+<img src="docs/source/logo.png" width="235px" alt="mplsoccer logo"/>
+</p>
 
-mplsoccer is a Python library for drawing soccer/football pitches in Matplotlib and loading StatsBomb open-data.
+**mplsoccer is a Python library for plotting soccer/football charts in Matplotlib 
+and loading StatsBomb open-data.**
+
+---
 
 ## Installation
 
@@ -10,30 +15,52 @@
 pip install mplsoccer
 ```
 
+---
+
 ## Docs
 
-Here are the [docs](https://mplsoccer.readthedocs.io/) for mplsoccer.
+Read more in the [docs](https://mplsoccer.readthedocs.io/) and see some 
+examples in our [gallery](https://mplsoccer.readthedocs.io/en/latest/gallery/index.html).
+
+---
 
 ## Quick start
 
 Plot a StatsBomb pitch
 
 ```python
-from mplsoccer.pitch import Pitch
+from mplsoccer import Pitch
+import matplotlib.pyplot as plt
 pitch = Pitch(pitch_color='grass', line_color='white', stripe=True)
 fig, ax = pitch.draw()
+plt.show()
 ```
-![alt text](https://github.com/andrewRowlinson/mplsoccer/blob/master/docs/quick_start.png?raw=true "statsbomb pitch")
+![alt text](https://github.com/andrewRowlinson/mplsoccer/blob/master/docs/quick_start.png?raw=true 
+"statsbomb quick start pitch example")
 
-## Why mplsoccer exists
+Plot a Radar
+```python
+from mplsoccer import Radar
+import matplotlib.pyplot as plt
+radar = Radar(params=['Agility', 'Speed', 'Strength'], range_inner=[0, 0, 0], range_outer=[10, 10, 10])
+fig, ax = radar.setup_axis()
+rings_inner = radar.draw_circles(ax=ax, facecolor='#ffb2b2', edgecolor='#fc5f5f')
+values = [5, 3, 10]
+radar_poly, rings, vertices = radar.draw_radar(values, ax=ax,
+                                               kwargs_radar={'facecolor': '#00f2c1', 'alpha': 0.6}, 
+                                               kwargs_rings={'facecolor': '#d80499', 'alpha': 0.6})
+range_labels = radar.draw_range_labels(ax=ax)
+param_labels = radar.draw_param_labels(ax=ax)
+plt.show()
+```
+![alt text](https://github.com/andrewRowlinson/mplsoccer/blob/master/docs/quick_start_radar.png?raw=true 
+"radar quick start example")
 
-mplsoccer shares some of the tools I built for the OptaPro Analytics Forum.
-At the time there weren’t any open-sourced python tools. Now alternatives exist, such as [matplotsoccer](https://pypi.org/project/matplotsoccer/).
+---
 
-By using mplsoccer, I hope that you can spend more time building insightful graphics rather than having to learn to draw pitches from scratch.
+## What is mplsoccer?
+In mplsoccer, you can:
 
-<<<<<<< HEAD
-=======
 - plot football/soccer pitches on nine different pitch types
 - plot radar charts
 - plot Nightingale/pizza charts
@@ -41,42 +68,44 @@
 - plot arrows, heatmaps, hexbins, scatter, and (comet) lines
 - load StatsBomb data as a tidy dataframe
 - standardize pitch coordinates into a single format
->>>>>>> 46f07c61
 
-## Advantages of mplsoccer
+I hope mplsoccer helps you make insightful graphics faster,
+so you don't have to build charts from scratch.
 
-mplsoccer:
+---
 
-1. draws 7 different pitch types by changing a single argument, which is useful as there isn’t a standardised data format
-2. extends matplotlib to plot heatmaps, (comet) lines, footballs and rotated markers
-3. flips the data coordinates when in a vertical orientation so you don’t need to remember to flip them
-4. creates tidy dataframes for StatsBomb data, which is useful as most of the alternatives produce nested dataframes
+## Want to help?
+I would love the community to get involved in mplsoccer.
+Take a look at our [open-issues](https://github.com/andrewRowlinson/mplsoccer/issues) 
+for inspiration.
+Please get in touch at rowlinsonandy@gmail.com or 
+[@numberstorm](https://twitter.com/numberstorm) on Twitter to find out more.
+
+---
+
+## Recent changes
+
+View the [changelog](https://github.com/andrewRowlinson/mplsoccer/blob/master/CHANGELOG.md) 
+for a full list of the recent changes to mplsoccer.
+
+---
+
+## Inspiration
+
+mplsoccer was inspired by:
+- [Peter McKeever](http://petermckeever.com/2019/01/plotting-pitches-in-python/) heavily 
+inspired the API design
+- [ggsoccer](https://github.com/Torvaney/ggsoccer) influenced the design and Standardizer
+- [lastrow's](https://twitter.com/lastrowview) legendary animations
+- [fcrstats'](http://fcrstats.com/) tutorials for using football data
+- [fcpython's](https://fcpython.com/) Python tutorials for using football data
+- [Karun Singh's](https://twitter.com/karun1710) expected threat (xT) visualizations
+- [StatsBomb's](https://statsbomb.com/) great visual design and free open-data
+- John Burn-Murdoch's [tweet](https://twitter.com/jburnmurdoch/status/1057907312030085120) got me 
+interested in football analytics
+
+---
 
 ## License
 
-[MIT](https://choosealicense.com/licenses/mit)
-
-## Contributions
-Contributions are welcome. It would be great to add the following functionality to mplsoccer:
-- pass maps
-- pass sonars
-
-Examples to help others are also welcome for a gallery.
-
-Please get in touch at rowlinsonandy@gmail.com or [@numberstorm](https://twitter.com/numberstorm) on Twitter.
-
-## Inspiration
-
-mplsoccer was inspired by other people's work:
-- [Peter McKeever](http://petermckeever.com/2019/01/plotting-pitches-in-python/) inspired the API design
-- [ggsoccer](https://github.com/Torvaney/ggsoccer) - a library for plotting pitches in R
-- [lastrow](https://twitter.com/lastrowview) - often tweets animations from matches and the accompanying code
-- [fcrstats](http://fcrstats.com/) - tutorials for using football data
-- [fcpython](https://fcpython.com/) - Python tutorials for using football data
-- [Karun Singh](https://twitter.com/karun1710) - tweets some interesting football analytics and visuals
-- [StatsBomb](https://statsbomb.com/) - great visual design and free open-data
-- John Burn-Murdoch's [tweet](https://twitter.com/jburnmurdoch/status/1057907312030085120) got me interested in football analytics
-
-## Recent changes
-
-View the [changelog](https://github.com/andrewRowlinson/mplsoccer/blob/master/CHANGELOG.md) for a full list of the recent changes to mplsoccer.+[MIT](https://choosealicense.com/licenses/mit)